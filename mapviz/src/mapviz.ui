--- conflicted
+++ resolved
@@ -607,11 +607,7 @@
   </connection>
   <connection>
    <sender>actionOpen_config</sender>
-<<<<<<< HEAD
-   <signal>activated()</signal>
-=======
    <signal>triggered()</signal>
->>>>>>> 155435ba
    <receiver>mapviz</receiver>
    <slot>OpenConfig()</slot>
    <hints>
@@ -627,11 +623,7 @@
   </connection>
   <connection>
    <sender>actionSave_config</sender>
-<<<<<<< HEAD
-   <signal>activated()</signal>
-=======
    <signal>triggered()</signal>
->>>>>>> 155435ba
    <receiver>mapviz</receiver>
    <slot>SaveConfig()</slot>
    <hints>
@@ -711,11 +703,7 @@
   </connection>
   <connection>
    <sender>actionSet_Capture_Directory</sender>
-<<<<<<< HEAD
-   <signal>activated()</signal>
-=======
    <signal>triggered()</signal>
->>>>>>> 155435ba
    <receiver>mapviz</receiver>
    <slot>SetCaptureDirectory()</slot>
    <hints>
