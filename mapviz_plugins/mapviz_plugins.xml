<library path="lib/libmapviz_plugins">
<<<<<<< HEAD

  <class name="mapviz_plugins/attitude_indicator" 
         type="mapviz_plugins::AttitudeIndicatorPlugin" 
         base_class_type="mapviz::MapvizPlugin">
    <description>
      Plugin to provide an intuitive visualization of orientations
      from IMU messages, Odometry messages, and Tf messages.
    </description>
  </class>
=======
>>>>>>> 155435ba
  <class name="mapviz_plugins/odometry" type="mapviz_plugins::OdometryPlugin" base_class_type="mapviz::MapvizPlugin">
    <description>Odometry mapviz plugin.</description>
  </class>
  <class name="mapviz_plugins/marker" type="mapviz_plugins::MarkerPlugin" base_class_type="mapviz::MapvizPlugin">
    <description>Marker mapviz plugin.</description>
  </class>
  <class name="mapviz_plugins/textured_marker" type="mapviz_plugins::TexturedMarkerPlugin" base_class_type="mapviz::MapvizPlugin">
    <description>Textured marker mapviz plugin.</description>
  </class>
  <class name="mapviz_plugins/grid" type="mapviz_plugins::GridPlugin" base_class_type="mapviz::MapvizPlugin">
    <description>Grid mapviz plugin.</description>
  </class>
  <class name="mapviz_plugins/image" type="mapviz_plugins::ImagePlugin" base_class_type="mapviz::MapvizPlugin">
    <description>Image mapviz plugin.</description>
  </class>
  <class name="mapviz_plugins/disparity" type="mapviz_plugins::DisparityPlugin" base_class_type="mapviz::MapvizPlugin">
    <description>Disparity mapviz plugin.</description>
  </class>
  <class name="mapviz_plugins/draw_polygon" type="mapviz_plugins::DrawPolygonPlugin" base_class_type="mapviz::MapvizPlugin">
    <description>Plugin for drawing and publishing a polygon.</description>
  </class>
  <class name="mapviz_plugins/path" type="mapviz_plugins::PathPlugin" base_class_type="mapviz::MapvizPlugin">
    <description>Path mapviz plugin.</description>
  </class>
  <class name="mapviz_plugins/tf_frame" type="mapviz_plugins::TfFramePlugin" base_class_type="mapviz::MapvizPlugin">
    <description>TF frame mapviz plugin.</description>
  </class>
  <class name="mapviz_plugins/plan_route" type="mapviz_plugins::PlanRoutePlugin" base_class_type="mapviz::MapvizPlugin">
    <description>Plan route mapviz plugin.</description>
  </class>
  <class name="mapviz_plugins/route" type="mapviz_plugins::RoutePlugin" base_class_type="mapviz::MapvizPlugin">
    <description>Route mapviz plugin.</description>
  </class>
  <class name="mapviz_plugins/robot_image" type="mapviz_plugins::RobotImagePlugin" base_class_type="mapviz::MapvizPlugin">
    <description>Robot image mapviz plugin.</description>
  </class>
  <class name="mapviz_plugins/gps" type="mapviz_plugins::GpsPlugin" base_class_type="mapviz::MapvizPlugin">
    <description>GPS mapviz plugin.</description>
  </class>
  <class name="mapviz_plugins/navsat" type="mapviz_plugins::NavSatPlugin" base_class_type="mapviz::MapvizPlugin">
    <description>NavSat mapviz plugin.</description>
  </class>
  <class name="mapviz_plugins/laserscan" type="mapviz_plugins::LaserScanPlugin" base_class_type="mapviz::MapvizPlugin">
    <description>LaserScan mapviz plugin.</description>
  </class>
  <class name="mapviz_plugins/pointcloud2" type="mapviz_plugins::PointCloud2Plugin" base_class_type="mapviz::MapvizPlugin">
    <description>PointCloud2 mapviz plugin.</description>
  </class>
  <class name="mapviz_plugins/point_click_publisher" type="mapviz_plugins::PointClickPublisherPlugin" base_class_type="mapviz::MapvizPlugin">
    <description>Publishes a StampedPoint when a point on the map canvas is clicked.</description>
  </class>
  <class name="mapviz_plugins/string" type="mapviz_plugins::StringPlugin" base_class_type="mapviz::MapvizPlugin">
    <description>Displays a std_msgs/String at a fixed point on the canvas.</description>
  </class>
<<<<<<< HEAD
=======
  <class name="mapviz_plugins/move_base" type="mapviz_plugins::MoveBasePlugin" base_class_type="mapviz::MapvizPlugin">
    <description>Interface to the [move_base] action server.</description>
  </class>
  <class name="mapviz_plugins/coordinate_picker" type="mapviz_plugins::CoordinatePickerPlugin" base_class_type="mapviz::MapvizPlugin">
    <description>Prints clicked coordinates in specified frame and copies to clipboard.</description>
  </class>
>>>>>>> 155435ba
</library>
<|MERGE_RESOLUTION|>--- conflicted
+++ resolved
@@ -1,6 +1,4 @@
 <library path="lib/libmapviz_plugins">
-<<<<<<< HEAD
-
   <class name="mapviz_plugins/attitude_indicator" 
          type="mapviz_plugins::AttitudeIndicatorPlugin" 
          base_class_type="mapviz::MapvizPlugin">
@@ -9,8 +7,9 @@
       from IMU messages, Odometry messages, and Tf messages.
     </description>
   </class>
-=======
->>>>>>> 155435ba
+  <class name="mapviz_plugins/coordinate_picker" type="mapviz_plugins::CoordinatePickerPlugin" base_class_type="mapviz::MapvizPlugin">
+    <description>Prints clicked coordinates in specified frame and copies to clipboard.</description>
+  </class>
   <class name="mapviz_plugins/odometry" type="mapviz_plugins::OdometryPlugin" base_class_type="mapviz::MapvizPlugin">
     <description>Odometry mapviz plugin.</description>
   </class>
@@ -19,6 +18,9 @@
   </class>
   <class name="mapviz_plugins/textured_marker" type="mapviz_plugins::TexturedMarkerPlugin" base_class_type="mapviz::MapvizPlugin">
     <description>Textured marker mapviz plugin.</description>
+  </class>
+  <class name="mapviz_plugins/move_base" type="mapviz_plugins::MoveBasePlugin" base_class_type="mapviz::MapvizPlugin">
+    <description>Interface to the [move_base] action server.</description>
   </class>
   <class name="mapviz_plugins/grid" type="mapviz_plugins::GridPlugin" base_class_type="mapviz::MapvizPlugin">
     <description>Grid mapviz plugin.</description>
@@ -65,13 +67,4 @@
   <class name="mapviz_plugins/string" type="mapviz_plugins::StringPlugin" base_class_type="mapviz::MapvizPlugin">
     <description>Displays a std_msgs/String at a fixed point on the canvas.</description>
   </class>
-<<<<<<< HEAD
-=======
-  <class name="mapviz_plugins/move_base" type="mapviz_plugins::MoveBasePlugin" base_class_type="mapviz::MapvizPlugin">
-    <description>Interface to the [move_base] action server.</description>
-  </class>
-  <class name="mapviz_plugins/coordinate_picker" type="mapviz_plugins::CoordinatePickerPlugin" base_class_type="mapviz::MapvizPlugin">
-    <description>Prints clicked coordinates in specified frame and copies to clipboard.</description>
-  </class>
->>>>>>> 155435ba
 </library>
