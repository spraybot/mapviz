cmake_minimum_required(VERSION 2.8.3)
project(mapviz)

<<<<<<< HEAD
find_package(catkin REQUIRED COMPONENTS roscpp rqt_gui rqt_gui_cpp pluginlib tf swri_transform_util swri_yaml_util)
=======
find_package(catkin REQUIRED COMPONENTS
  roscpp
  #rqt_gui
  rqt_gui_cpp
  pluginlib
  tf
  transform_util
  yaml_util
)
>>>>>>> f4d25425

find_package(Boost REQUIRED system filesystem)
find_package(OpenCV REQUIRED)
find_package(Qt4 REQUIRED)

# Require OpenGL
find_package(OpenGL REQUIRED)
find_package(GLU REQUIRED)
find_package(GLUT REQUIRED)

find_package(PkgConfig REQUIRED)
pkg_check_modules(GLEW glew)

catkin_package(
  INCLUDE_DIRS include
<<<<<<< HEAD
  DEPENDS Qt4
  CATKIN_DEPENDS roscpp rqt_gui rqt_gui_cpp pluginlib tf swri_transform_util swri_yaml_util
=======
  DEPENDS libqt4
  CATKIN_DEPENDS
    roscpp
    #rqt_gui
    rqt_gui_cpp
    pluginlib
    tf
    transform_util
    yaml_util
>>>>>>> f4d25425
)

# Fix conflict between Boost signals used by tf and QT signals used by mapviz
add_definitions(-DQT_NO_KEYWORDS)

include(${QT_USE_FILE})
include_directories(include ${catkin_INCLUDE_DIRS} ${QT_INCLUDE_DIR} ${QT_QTOPENGL_INCLUDE_DIR} ${OpenGL_INCLUDE_DIR} ${GLEW_INCLUDE_DIR} ${OpenCV_INCLUDE_DIR})
add_definitions(${QT_DEFINITIONS})

set(QT_USE_QTOPENGL TRUE)
set(QT_USE_QTCORE TRUE)
set(QT_USE_QTGUI TRUE)

# Build mapviz node
include_directories(${CMAKE_CURRENT_BINARY_DIR})
include_directories(${CMAKE_CURRENT_SOURCE_DIR})
include_directories(src)
file (GLOB UI_FILES
  src/configitem.ui
  src/mapviz.ui
  src/pluginselect.ui
  src/rqt_mapviz.ui)
file (GLOB HEADER_FILES
  include/mapviz/config_item.h
  include/mapviz/map_canvas.h
  include/mapviz/mapviz.h
  include/mapviz/mapviz_plugin.h
  include/mapviz/rqt_mapviz.h
  include/mapviz/widgets.h)
file (GLOB SRC_FILES
  src/mapviz.cpp
  src/config_item.cpp
  src/map_canvas.cpp
  src/rqt_mapviz.cpp)
QT4_ADD_RESOURCES(RCC_SRCS src/resources/icons.qrc)
QT4_WRAP_UI(SRC_FILES ${UI_FILES})
QT4_WRAP_CPP(SRC_FILES ${HEADER_FILES})

add_library(rqt_${PROJECT_NAME} ${SRC_FILES} ${RCC_SRCS})
target_link_libraries(rqt_${PROJECT_NAME} ${QT_LIBRARIES} ${QT_QTOPENGL_LIBRARIES} ${OpenGL_LIBRARY} ${GLUT_LIBRARY} ${GLEW_LIBRARIES} ${GLU_LIBRARY} ${OpenCV_LIBRARIES} ${catkin_LIBRARIES})

add_executable(${PROJECT_NAME} ${SRC_FILES} ${RCC_SRCS} src/mapviz_main.cpp)
target_link_libraries(${PROJECT_NAME} ${QT_LIBRARIES} ${Boost_LIBRARIES} ${QT_QTOPENGL_LIBRARIES} ${OpenGL_LIBRARY} ${GLUT_LIBRARY} ${GLEW_LIBRARIES} ${GLU_LIBRARY} ${OpenCV_LIBRARIES} ${catkin_LIBRARIES})

install(DIRECTORY include/${PROJECT_NAME}/
  DESTINATION ${CATKIN_PACKAGE_INCLUDE_DESTINATION}
  FILES_MATCHING PATTERN "*.h"
)

install(TARGETS ${PROJECT_NAME} rqt_${PROJECT_NAME}
  RUNTIME DESTINATION ${CATKIN_PACKAGE_BIN_DESTINATION}
  LIBRARY DESTINATION ${CATKIN_PACKAGE_LIB_DESTINATION}
  ARCHIVE DESTINATION ${CATKIN_PACKAGE_LIB_DESTINATION}
)

install(DIRECTORY launch
  DESTINATION ${CATKIN_PACKAGE_SHARE_DESTINATION}
)

install(FILES plugin.xml
  DESTINATION ${CATKIN_PACKAGE_SHARE_DESTINATION}
)<|MERGE_RESOLUTION|>--- conflicted
+++ resolved
@@ -1,19 +1,15 @@
 cmake_minimum_required(VERSION 2.8.3)
 project(mapviz)
 
-<<<<<<< HEAD
-find_package(catkin REQUIRED COMPONENTS roscpp rqt_gui rqt_gui_cpp pluginlib tf swri_transform_util swri_yaml_util)
-=======
 find_package(catkin REQUIRED COMPONENTS
   roscpp
   #rqt_gui
   rqt_gui_cpp
   pluginlib
+  swri_transform_util
+  swri_yaml_util
   tf
-  transform_util
-  yaml_util
 )
->>>>>>> f4d25425
 
 find_package(Boost REQUIRED system filesystem)
 find_package(OpenCV REQUIRED)
@@ -29,20 +25,15 @@
 
 catkin_package(
   INCLUDE_DIRS include
-<<<<<<< HEAD
-  DEPENDS Qt4
-  CATKIN_DEPENDS roscpp rqt_gui rqt_gui_cpp pluginlib tf swri_transform_util swri_yaml_util
-=======
   DEPENDS libqt4
   CATKIN_DEPENDS
     roscpp
     #rqt_gui
     rqt_gui_cpp
     pluginlib
+    swri_transform_util
+    swri_yaml_util
     tf
-    transform_util
-    yaml_util
->>>>>>> f4d25425
 )
 
 # Fix conflict between Boost signals used by tf and QT signals used by mapviz
