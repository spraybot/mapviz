cmake_minimum_required(VERSION 2.8.3)
project(multires_image)

find_package(catkin REQUIRED COMPONENTS 
  roscpp 
  tf 
<<<<<<< HEAD
  swri_transform_util 
  swri_math_util
  swri_yaml_util)
=======
  transform_util 
  math_util
)
>>>>>>> f4d25425

find_package(Boost REQUIRED thread)
find_package(GLU REQUIRED)
find_package(Qt4 REQUIRED)
find_package(OpenCV REQUIRED)

catkin_package(
  INCLUDE_DIRS include
  LIBRARIES ${PROJECT_NAME} multires_widget
<<<<<<< HEAD
  DEPENDS Qt4
  CATKIN_DEPENDS roscpp pluginlib tf swri_transform_util swri_yaml_util
=======
  DEPENDS libqt4
  CATKIN_DEPENDS
    roscpp
    tf
    transform_util
>>>>>>> f4d25425
)

include(${QT_USE_FILE})
include_directories(include ${catkin_INCLUDE_DIRS} ${QT_INCLUDE_DIR} ${QT_QTOPENGL_INCLUDE_DIR} ${OpenCV_INCLUDE_DIR})
add_definitions(${QT_DEFINITIONS})

set(QT_USE_QTOPENGL TRUE)

# Build libtile_cache
file (GLOB TILE_SRC_FILES 
   src/string_util.cpp
   src/tile.cpp
   src/tile_cache.cpp
   src/tile_set.cpp
   src/tile_set_layer.cpp)
QT4_WRAP_CPP(TILE_SRC_FILES include/multires_image/tile_cache.h)
add_library(${PROJECT_NAME} ${TILE_SRC_FILES})
target_link_libraries(${PROJECT_NAME} ${catkin_LIBRARIES} ${Boost_LIBRARIES} ${QT_LIBRARIES} ${QT_QTOPENGL_LIBRARIES} ${GLU_LIBRARY} ${OpenCV_LIBRARIES})

# Build libmultires_widget
include_directories(${CMAKE_CURRENT_BINARY_DIR})
include_directories(${CMAKE_CURRENT_SOURCE_DIR})
include_directories(src)
file (GLOB UI_FILES src/*.ui)
file (GLOB WIDGET_SRC_FILES src/tile_view.cpp src/QGLMap.cpp)
QT4_WRAP_UI(WIDGET_SRC_FILES ${UI_FILES})
QT4_WRAP_CPP(WIDGET_SRC_FILES include/multires_image/QGLMap.h)
add_library(multires_widget ${WIDGET_SRC_FILES})
target_link_libraries(multires_widget ${PROJECT_NAME})

# Build nodes
include_directories(src)
file (GLOB VIEW_NODE_SRC_FILES src/nodes/multires_view_node.cpp)
QT4_WRAP_CPP(VIEW_NODE_SRC_FILES include/multires_image/multires_view_node.h)
add_executable(multires_view_node ${VIEW_NODE_SRC_FILES})
target_link_libraries(multires_view_node multires_widget)

install(DIRECTORY include/${PROJECT_NAME}/
  DESTINATION ${CATKIN_PACKAGE_INCLUDE_DESTINATION}
  FILES_MATCHING PATTERN "*.h"
)

install(TARGETS ${PROJECT_NAME} multires_view_node multires_widget
  RUNTIME DESTINATION ${CATKIN_PACKAGE_BIN_DESTINATION}
  LIBRARY DESTINATION ${CATKIN_PACKAGE_LIB_DESTINATION}
  ARCHIVE DESTINATION ${CATKIN_PACKAGE_LIB_DESTINATION}
)

install(DIRECTORY launch
  DESTINATION ${CATKIN_PACKAGE_SHARE_DESTINATION}
)<|MERGE_RESOLUTION|>--- conflicted
+++ resolved
@@ -4,15 +4,9 @@
 find_package(catkin REQUIRED COMPONENTS 
   roscpp 
   tf 
-<<<<<<< HEAD
   swri_transform_util 
   swri_math_util
   swri_yaml_util)
-=======
-  transform_util 
-  math_util
-)
->>>>>>> f4d25425
 
 find_package(Boost REQUIRED thread)
 find_package(GLU REQUIRED)
@@ -22,16 +16,13 @@
 catkin_package(
   INCLUDE_DIRS include
   LIBRARIES ${PROJECT_NAME} multires_widget
-<<<<<<< HEAD
   DEPENDS Qt4
-  CATKIN_DEPENDS roscpp pluginlib tf swri_transform_util swri_yaml_util
-=======
-  DEPENDS libqt4
   CATKIN_DEPENDS
+    pluginlib
     roscpp
+    swri_transform_util
+    swri_yaml_util
     tf
-    transform_util
->>>>>>> f4d25425
 )
 
 include(${QT_USE_FILE})
