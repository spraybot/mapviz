^^^^^^^^^^^^^^^^^^^^^^^^^^^^^^^^^^^^
Changelog for package multires_image
^^^^^^^^^^^^^^^^^^^^^^^^^^^^^^^^^^^^

<<<<<<< HEAD
0.0.10 (2018-07-31)
-------------------

0.0.9 (2018-04-12)
=======
0.2.6 (2018-07-31)
------------------

0.2.5 (2018-04-12)
>>>>>>> 155435ba
------------------
* Add ability to set offset for multires image (`#565 <https://github.com/swri-robotics/mapviz/issues/565>`_)
* Fix multires image scale when projection is WGS84.
* update to use non deprecated pluginlib macro
<<<<<<< HEAD
* Remove dep on libopencv-dev from multires_image (`#505 <https://github.com/swri-robotics/mapviz/issues/505>`_)
* Support transparent tiles in multires_image
* Contributors: Marc Alban, Mikael Arguedas, P. J. Reed, jgassaway

0.0.8 (2017-08-11)
------------------
* Install mapviz_tile_loader (`#499 <https://github.com/swri-robotics/mapviz/issues/499>`_)
* Contributors: Matthew

0.0.7 (2016-10-23)
------------------

0.0.6 (2016-08-14)
------------------

0.0.5 (2016-05-20)
------------------
* Add helper node to automatically add relevant multires_image display to mapviz based on a GPS message.
=======
* Mapviz tile loader (Kinetic) (`#509 <https://github.com/swri-robotics/mapviz/issues/509>`_)
* Change package.xml dep order
* Support transparent tiles in multires_image
* Contributors: Marc Alban, Mikael Arguedas, P. J. Reed, jgassaway

0.2.4 (2017-08-11)
------------------

0.2.3 (2016-12-10)
------------------

0.2.2 (2016-12-07)
------------------
* Migrated OpenCV to 3.1 (default in Kinetic)
* Contributors: Brian Holt

0.2.1 (2016-10-23)
------------------

0.2.0 (2016-06-23)
------------------
* Update Qt to version 5
* Contributors: Ed Venator

0.1.3 (2016-05-20)
------------------
>>>>>>> 155435ba
* Implement service for adding and modifying mapviz displays.
* Fix for `#339 <https://github.com/swri-robotics/mapviz/issues/339>`_; explicitly depending on OpenCV 2
* Contributors: Marc Alban, P. J. Reed

<<<<<<< HEAD
0.0.4 (2016-01-06)
------------------
* Uses file extension from geo file
* Enables the possibility to load one-layer tile set
* Contributors: Vincent Rousseau

=======
0.1.2 (2016-01-06)
------------------
* Enables the possibility to load a one-layer tile set
* Contributors: Vincent Rousseau

0.1.1 (2015-11-17)
------------------
* Use extension from geo file
* Contributors: Vincent Rousseau

0.1.0 (2015-09-29)
------------------

>>>>>>> 155435ba
0.0.3 (2015-09-28)
------------------

0.0.2 (2015-09-27)
------------------
* Adds missing qt4_opengl dependency

0.0.1 (2015-09-27)
------------------
* Renames all marti_common packages that were renamed.
  (See http://github.com/swri-robotics/marti_common/issues/231)
* Fixes catkin_lint problems that could prevent installation.
* Cleans up dependencies
* Adds find_package(OpenCV REQUIRED) to cmake config
* fixes lint issues
* updates cmake version to squash the CMP0003 warning
* removes dependencies on build_tools
* uses format 2 package definition
* fix missing organization in license text
* exports the multires_image library
* catkinizes mapviz
* changes license to BSD
* adds license and readme files
* Contributors: Ed Venator, Edward Venator, Jerry Towler, Marc Alban, P. J. Reed<|MERGE_RESOLUTION|>--- conflicted
+++ resolved
@@ -2,41 +2,14 @@
 Changelog for package multires_image
 ^^^^^^^^^^^^^^^^^^^^^^^^^^^^^^^^^^^^
 
-<<<<<<< HEAD
-0.0.10 (2018-07-31)
--------------------
-
-0.0.9 (2018-04-12)
-=======
 0.2.6 (2018-07-31)
 ------------------
 
 0.2.5 (2018-04-12)
->>>>>>> 155435ba
 ------------------
 * Add ability to set offset for multires image (`#565 <https://github.com/swri-robotics/mapviz/issues/565>`_)
 * Fix multires image scale when projection is WGS84.
 * update to use non deprecated pluginlib macro
-<<<<<<< HEAD
-* Remove dep on libopencv-dev from multires_image (`#505 <https://github.com/swri-robotics/mapviz/issues/505>`_)
-* Support transparent tiles in multires_image
-* Contributors: Marc Alban, Mikael Arguedas, P. J. Reed, jgassaway
-
-0.0.8 (2017-08-11)
-------------------
-* Install mapviz_tile_loader (`#499 <https://github.com/swri-robotics/mapviz/issues/499>`_)
-* Contributors: Matthew
-
-0.0.7 (2016-10-23)
-------------------
-
-0.0.6 (2016-08-14)
-------------------
-
-0.0.5 (2016-05-20)
-------------------
-* Add helper node to automatically add relevant multires_image display to mapviz based on a GPS message.
-=======
 * Mapviz tile loader (Kinetic) (`#509 <https://github.com/swri-robotics/mapviz/issues/509>`_)
 * Change package.xml dep order
 * Support transparent tiles in multires_image
@@ -63,19 +36,10 @@
 
 0.1.3 (2016-05-20)
 ------------------
->>>>>>> 155435ba
 * Implement service for adding and modifying mapviz displays.
 * Fix for `#339 <https://github.com/swri-robotics/mapviz/issues/339>`_; explicitly depending on OpenCV 2
 * Contributors: Marc Alban, P. J. Reed
 
-<<<<<<< HEAD
-0.0.4 (2016-01-06)
-------------------
-* Uses file extension from geo file
-* Enables the possibility to load one-layer tile set
-* Contributors: Vincent Rousseau
-
-=======
 0.1.2 (2016-01-06)
 ------------------
 * Enables the possibility to load a one-layer tile set
@@ -89,7 +53,6 @@
 0.1.0 (2015-09-29)
 ------------------
 
->>>>>>> 155435ba
 0.0.3 (2015-09-28)
 ------------------
 
