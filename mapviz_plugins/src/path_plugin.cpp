// *****************************************************************************
//
// Copyright (c) 2014, Southwest Research Institute® (SwRI®)
// All rights reserved.
//
// Redistribution and use in source and binary forms, with or without
// modification, are permitted provided that the following conditions are met:
//     * Redistributions of source code must retain the above copyright
//       notice, this list of conditions and the following disclaimer.
//     * Redistributions in binary form must reproduce the above copyright
//       notice, this list of conditions and the following disclaimer in the
//       documentation and/or other materials provided with the distribution.
//     * Neither the name of Southwest Research Institute® (SwRI®) nor the
//       names of its contributors may be used to endorse or promote products
//       derived from this software without specific prior written permission.
//
// THIS SOFTWARE IS PROVIDED BY THE COPYRIGHT HOLDERS AND CONTRIBUTORS "AS IS"
// AND ANY EXPRESS OR IMPLIED WARRANTIES, INCLUDING, BUT NOT LIMITED TO, THE
// IMPLIED WARRANTIES OF MERCHANTABILITY AND FITNESS FOR A PARTICULAR PURPOSE
// ARE DISCLAIMED. IN NO EVENT SHALL <COPYRIGHT HOLDER> BE LIABLE FOR ANY
// DIRECT, INDIRECT, INCIDENTAL, SPECIAL, EXEMPLARY, OR CONSEQUENTIAL DAMAGES
// (INCLUDING, BUT NOT LIMITED TO, PROCUREMENT OF SUBSTITUTE GOODS OR SERVICES;
// LOSS OF USE, DATA, OR PROFITS; OR BUSINESS INTERRUPTION) HOWEVER CAUSED AND
// ON ANY THEORY OF LIABILITY, WHETHER IN CONTRACT, STRICT LIABILITY, OR TORT
// (INCLUDING NEGLIGENCE OR OTHERWISE) ARISING IN ANY WAY OUT OF THE USE OF THIS
// SOFTWARE, EVEN IF ADVISED OF THE POSSIBILITY OF SUCH DAMAGE.
//
// *****************************************************************************

#include <mapviz_plugins/path_plugin.h>

// C++ standard libraries
#include <cstdio>
#include <vector>

// QT libraries
#include <QDialog>
#include <QGLWidget>

// ROS libraries
#include <ros/master.h>

#include <mapviz/select_topic_dialog.h>

// Declare plugin
#include <pluginlib/class_list_macros.h>
PLUGINLIB_EXPORT_CLASS(mapviz_plugins::PathPlugin, mapviz::MapvizPlugin)

namespace mapviz_plugins
{
  PathPlugin::PathPlugin() : config_widget_(new QWidget())
  {
    ui_.setupUi(config_widget_);
    ui_.path_color->setColor(Qt::green);

    // Set background white
    QPalette p(config_widget_->palette());
    p.setColor(QPalette::Background, Qt::white);
    config_widget_->setPalette(p);

    // Set status text red
    QPalette p3(ui_.status->palette());
    p3.setColor(QPalette::Text, Qt::red);
    ui_.status->setPalette(p3);

    connect(ui_.selecttopic, SIGNAL(clicked()), this, SLOT(SelectTopic()));
    connect(ui_.topic, SIGNAL(editingFinished()), this, SLOT(TopicEdited()));
    connect(ui_.path_color, SIGNAL(colorEdited(const QColor&)), this,
            SLOT(SetColor(const QColor&)));
  }

  PathPlugin::~PathPlugin()
  {
  }

  void PathPlugin::SelectTopic()
  {
    ros::master::TopicInfo topic =
        mapviz::SelectTopicDialog::selectTopic("nav_msgs/Path");

    if (!topic.name.empty())
    {
      ui_.topic->setText(QString::fromStdString(topic.name));
      TopicEdited();
    }
  }

  void PathPlugin::TopicEdited()
  {
    std::string topic = ui_.topic->text().trimmed().toStdString();
    if (topic != topic_)
    {
      initialized_ = false;
      points_.clear();
      has_message_ = false;
      PrintWarning("No messages received.");

      path_sub_.shutdown();

      topic_ = topic;
      if (!topic.empty())
      {
        path_sub_ = node_.subscribe(topic_, 1, &PathPlugin::pathCallback, this);

        ROS_INFO("Subscribing to %s", topic_.c_str());
      }
    }
  }

  void PathPlugin::pathCallback(const nav_msgs::PathConstPtr& path)
  {
    if (!has_message_)
    {
      initialized_ = true;
      has_message_ = true;
    }

    points_.clear();

    for (unsigned int i = 0; i < path->poses.size(); i++)
    {
      StampedPoint stamped_point;
      stamped_point.stamp = path->header.stamp;
      stamped_point.source_frame = path->header.frame_id;
      stamped_point.point = tf::Point(path->poses[i].pose.position.x,
                                      path->poses[i].pose.position.y, 0);

      points_.push_back(stamped_point);
    }
  }

  void PathPlugin::PrintError(const std::string& message)
  {
    PrintErrorHelper(ui_.status, message);
  }

  void PathPlugin::PrintInfo(const std::string& message)
  {
    PrintInfoHelper(ui_.status, message);
  }

  void PathPlugin::PrintWarning(const std::string& message)
  {
    PrintWarningHelper(ui_.status, message);
  }

  QWidget* PathPlugin::GetConfigWidget(QWidget* parent)
  {
    config_widget_->setParent(parent);

    return config_widget_;
  }

  bool PathPlugin::Initialize(QGLWidget* canvas)
  {
    canvas_ = canvas;
    DrawIcon();
    return true;
  }

  void PathPlugin::Draw(double x, double y, double scale)
  {
    bool lines;
    bool points;
    QColor old_color = ui_.path_color->color();
    draw_style_ = LINES;
    lines = DrawPoints(scale);
    color_ = color_.dark(200);
    draw_style_ = POINTS;
    points = DrawPoints(scale);
    color_ = old_color;
    if (lines && points)
    {
      PrintInfo("OK");
    }
  }

  void PathPlugin::LoadConfig(const YAML::Node& node, const std::string& path)
  {
<<<<<<< HEAD
    if (swri_yaml_util::FindValue(node, "color"))
=======
    if (swri_yaml_util::FindValue(node, "topic"))
>>>>>>> 155435ba
    {
      std::string topic;
      node["topic"] >> topic;
      ui_.topic->setText(topic.c_str());
      TopicEdited();
    }

    if (swri_yaml_util::FindValue(node, "color"))
    {
      std::string color;
      node["color"] >> color;
      SetColor(QColor(color.c_str()));
      ui_.path_color->setColor(color_);
    }
  }

  void PathPlugin::SaveConfig(YAML::Emitter& emitter, const std::string& path)
  {
    std::string topic = ui_.topic->text().toStdString();
    emitter << YAML::Key << "topic" << YAML::Value << topic;

    std::string color = ui_.path_color->color().name().toStdString();
    emitter << YAML::Key << "color" << YAML::Value << color;
  }
}<|MERGE_RESOLUTION|>--- conflicted
+++ resolved
@@ -177,11 +177,7 @@
 
   void PathPlugin::LoadConfig(const YAML::Node& node, const std::string& path)
   {
-<<<<<<< HEAD
-    if (swri_yaml_util::FindValue(node, "color"))
-=======
     if (swri_yaml_util::FindValue(node, "topic"))
->>>>>>> 155435ba
     {
       std::string topic;
       node["topic"] >> topic;
