--- conflicted
+++ resolved
@@ -344,22 +344,14 @@
       for (source_iter = sources.begin(); source_iter != sources.end(); source_iter++)
       {
         std::string type = "";
-<<<<<<< HEAD
         if (swri_yaml_util::FindValue(*source_iter, TYPE_KEY))
         {
           // If the type isn't set, we'll assume it's WMTS
           (*source_iter)[TYPE_KEY] >> type;
-=======
-        if ((*source_iter)[TYPE_KEY])
-        {
-          // If the type isn't set, we'll assume it's WMTS
-          type = ((*source_iter)[TYPE_KEY]).as<std::string>();
->>>>>>> 155435ba
         }
         boost::shared_ptr<TileSource> source;
         if (type == "wmts" || type.empty())
         {
-<<<<<<< HEAD
           std::string name;
           std::string base_url;
           int max_zoom;
@@ -377,48 +369,24 @@
           std::string name;
           (*source_iter)[NAME_KEY] >> name;
           source = boost::make_shared<BingSource>(QString::fromStdString(name));
-=======
-          source = boost::make_shared<WmtsSource>(
-              QString::fromStdString(((*source_iter)[NAME_KEY]).as<std::string>()),
-              QString::fromStdString((*source_iter)[BASE_URL_KEY].as<std::string>()),
-              true,
-              (*source_iter)[MAX_ZOOM_KEY].as<int>());
-        }
-        else if (type == "bing")
-        {
-          source = boost::make_shared<BingSource>(
-              QString::fromStdString(((*source_iter)[NAME_KEY]).as<std::string>()));
->>>>>>> 155435ba
         }
         tile_sources_[source->GetName()] = source;
         ui_.source_combo->addItem(source->GetName());
       }
     }
 
-<<<<<<< HEAD
     if (swri_yaml_util::FindValue(node, BING_API_KEY))
     {
       std::string key;
       node[BING_API_KEY] >> key;
-=======
-    if (node[BING_API_KEY])
-    {
-      std::string key = node[BING_API_KEY].as<std::string>();
->>>>>>> 155435ba
       BingSource* source = static_cast<BingSource*>(tile_sources_[BING_NAME].get());
       source->SetApiKey(QString::fromStdString(key));
     }
     
-<<<<<<< HEAD
     if (swri_yaml_util::FindValue(node, SOURCE_KEY))
     {
       std::string source;
       node[SOURCE_KEY] >> source;
-=======
-    if (node[SOURCE_KEY])
-    {
-      std::string source = node[SOURCE_KEY].as<std::string>();
->>>>>>> 155435ba
 
       int index = ui_.source_combo->findText(QString::fromStdString(source), Qt::MatchExactly);
 
