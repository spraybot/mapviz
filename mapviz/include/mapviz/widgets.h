--- conflicted
+++ resolved
@@ -52,11 +52,7 @@
     
     void UpdateIndices()
     {
-<<<<<<< HEAD
-      for (int i = 0; i < count(); i++)
-=======
       for (size_t i = 0; i < count(); i++)
->>>>>>> 155435ba
       {
         item(i)->setData(Qt::UserRole, QVariant((float)i));
       }
