// *****************************************************************************
//
// Copyright (c) 2014, Southwest Research Institute® (SwRI®)
// All rights reserved.
//
// Redistribution and use in source and binary forms, with or without
// modification, are permitted provided that the following conditions are met:
//     * Redistributions of source code must retain the above copyright
//       notice, this list of conditions and the following disclaimer.
//     * Redistributions in binary form must reproduce the above copyright
//       notice, this list of conditions and the following disclaimer in the
//       documentation and/or other materials provided with the distribution.
//     * Neither the name of Southwest Research Institute® (SwRI®) nor the
//       names of its contributors may be used to endorse or promote products
//       derived from this software without specific prior written permission.
//
// THIS SOFTWARE IS PROVIDED BY THE COPYRIGHT HOLDERS AND CONTRIBUTORS "AS IS"
// AND ANY EXPRESS OR IMPLIED WARRANTIES, INCLUDING, BUT NOT LIMITED TO, THE
// IMPLIED WARRANTIES OF MERCHANTABILITY AND FITNESS FOR A PARTICULAR PURPOSE
// ARE DISCLAIMED. IN NO EVENT SHALL <COPYRIGHT HOLDER> BE LIABLE FOR ANY
// DIRECT, INDIRECT, INCIDENTAL, SPECIAL, EXEMPLARY, OR CONSEQUENTIAL DAMAGES
// (INCLUDING, BUT NOT LIMITED TO, PROCUREMENT OF SUBSTITUTE GOODS OR SERVICES;
// LOSS OF USE, DATA, OR PROFITS; OR BUSINESS INTERRUPTION) HOWEVER CAUSED AND
// ON ANY THEORY OF LIABILITY, WHETHER IN CONTRACT, STRICT LIABILITY, OR TORT
// (INCLUDING NEGLIGENCE OR OTHERWISE) ARISING IN ANY WAY OUT OF THE USE OF THIS
// SOFTWARE, EVEN IF ADVISED OF THE POSSIBILITY OF SUCH DAMAGE.
//
// *****************************************************************************

#include <mapviz_plugins/robot_image_plugin.h>

// C++ standard libraries
#include <cstdio>
#include <algorithm>
#include <vector>

// QT libraries
#include <QGLWidget>
#include <QPalette>
#include <QImage>
#include <QFileDialog>

// ROS libraries
#include <ros/master.h>

#include <mapviz/select_frame_dialog.h>

// Declare plugin
#include <pluginlib/class_list_macros.h>
PLUGINLIB_EXPORT_CLASS(mapviz_plugins::RobotImagePlugin, mapviz::MapvizPlugin)

namespace mapviz_plugins
{
  RobotImagePlugin::RobotImagePlugin() :
    config_widget_(new QWidget()),
<<<<<<< HEAD
    width_(2.0),
    height_(1.0),
    offset_x_(0.0),
    offset_y_(0.0),
=======
    width_(1),
    height_(1),
    image_ratio_(1.0),
>>>>>>> 155435ba
    texture_loaded_(false),
    transformed_(false)
  {
    ui_.setupUi(config_widget_);

    // Set background white
    QPalette p(config_widget_->palette());
    p.setColor(QPalette::Background, Qt::white);
    config_widget_->setPalette(p);

    // Set status text red
    QPalette p3(ui_.status->palette());
    p3.setColor(QPalette::Text, Qt::red);
    ui_.status->setPalette(p3);

    UpdateShape();

    QObject::connect(ui_.browse, SIGNAL(clicked()), this, SLOT(SelectFile()));
    QObject::connect(ui_.selectframe, SIGNAL(clicked()), this, SLOT(SelectFrame()));
    QObject::connect(ui_.frame, SIGNAL(editingFinished()), this, SLOT(FrameEdited()));
    QObject::connect(ui_.width, SIGNAL(valueChanged(double)), this, SLOT(WidthChanged(double)));
    QObject::connect(ui_.height, SIGNAL(valueChanged(double)), this, SLOT(HeightChanged(double)));
<<<<<<< HEAD
    QObject::connect(ui_.offset_x, SIGNAL(valueChanged(double)), this, SLOT(OffsetXChanged(double)));
    QObject::connect(ui_.offset_y, SIGNAL(valueChanged(double)), this, SLOT(OffsetYChanged(double)));

    ui_.offset_x->setMinimum(-99.99); //default is 0.0 but negative offset must be supported
    ui_.offset_y->setMinimum(-99.99);
=======
    QObject::connect(ui_.ratio_equal, SIGNAL(toggled(bool)), this, SLOT(RatioEqualToggled(bool)));
    QObject::connect(ui_.ratio_custom, SIGNAL(toggled(bool)), this, SLOT(RatioCustomToggled(bool)));
    QObject::connect(ui_.ratio_original, SIGNAL(toggled(bool)), this, SLOT(RatioOriginalToggled(bool)));
>>>>>>> 155435ba
  }

  RobotImagePlugin::~RobotImagePlugin()
  {
  }

  void RobotImagePlugin::SelectFile()
  {
    QFileDialog dialog(config_widget_, "Select PNG Image");
    dialog.setFileMode(QFileDialog::ExistingFile);
    dialog.setNameFilter(tr("PNG Image Files (*.png)"));

    dialog.exec();

    if (dialog.result() == QDialog::Accepted && dialog.selectedFiles().count() == 1)
    {
      ui_.image->setText(dialog.selectedFiles().first());
      filename_ = dialog.selectedFiles().first().toStdString();
      LoadImage();
    }
  }

  void RobotImagePlugin::SelectFrame()
  {
    std::string frame = mapviz::SelectFrameDialog::selectFrame(tf_);
    if (!frame.empty())
    {
      ui_.frame->setText(QString::fromStdString(frame));
      FrameEdited();
    }
  }

  void RobotImagePlugin::FrameEdited()
  {
    source_frame_ = ui_.frame->text().toStdString();
    PrintWarning("Waiting for transform.");

    ROS_INFO("Setting target frame to to %s", source_frame_.c_str());

    initialized_ = true;

    UpdateShape();
  }

  void RobotImagePlugin::WidthChanged(double value)
  {
    width_ = value;
<<<<<<< HEAD
=======
    if( ui_.ratio_equal->isChecked()){
      ui_.height->setValue( width_ );
    }
    else if( ui_.ratio_original->isChecked()){
      ui_.height->setValue( width_ * image_ratio_ );
    }
>>>>>>> 155435ba
    UpdateShape();
  }

  void RobotImagePlugin::HeightChanged(double value)
  {
    height_ = value;
<<<<<<< HEAD
    UpdateShape();
  }

  void RobotImagePlugin::OffsetXChanged(double value)
  {
    offset_x_ = value;
    UpdateShape();
  }

  void RobotImagePlugin::OffsetYChanged(double value)
  {
    offset_y_ = value;
    UpdateShape();
=======
    UpdateShape();
  }

  void RobotImagePlugin::RatioEqualToggled(bool toggled)
  {
    if( toggled )
    {
      ui_.height->setValue(width_);
      ui_.height->setEnabled(false);
      UpdateShape();
    }
  }

  void RobotImagePlugin::RatioCustomToggled(bool toggled)
  {
    if( toggled )
    {
      ui_.height->setEnabled(true);
    }
  }

  void RobotImagePlugin::RatioOriginalToggled(bool toggled)
  {
    if( toggled )
    {
      ui_.height->setValue(width_*image_ratio_);
      ui_.height->setEnabled(false);
      UpdateShape();
    }
>>>>>>> 155435ba
  }

  void RobotImagePlugin::UpdateShape()
  {
    double hw = 0.5*width_; //half width
    double hh = 0.5*height_; //half height
    top_left_ = tf::Point(offset_x_ - hw, offset_y_ + hh, 0);
    top_right_ = tf::Point(offset_x_ + hw, offset_y_ + hh, 0);
    bottom_left_ = tf::Point(offset_x_ - hw, offset_y_ - hh, 0);
    bottom_right_ = tf::Point(offset_x_ + hw, offset_y_ - hh, 0);
  }

  void RobotImagePlugin::PrintError(const std::string& message)
  {
    PrintErrorHelper(ui_.status, message);
  }

  void RobotImagePlugin::PrintInfo(const std::string& message)
  {
    PrintInfoHelper(ui_.status, message);
  }

  void RobotImagePlugin::PrintWarning(const std::string& message)
  {
    PrintWarningHelper(ui_.status, message);
  }

  QWidget* RobotImagePlugin::GetConfigWidget(QWidget* parent)
  {
    config_widget_->setParent(parent);

    return config_widget_;
  }

  bool RobotImagePlugin::Initialize(QGLWidget* canvas)
  {
    canvas_ = canvas;

    return true;
  }

  void RobotImagePlugin::Draw(double x, double y, double scale)
  {
    if (texture_loaded_ && transformed_)
    {
      glColor3f(1.0f, 1.0f, 1.0f);
      glEnable(GL_TEXTURE_2D);
      glBindTexture(GL_TEXTURE_2D, static_cast<GLuint>(texture_id_));

      glBegin(GL_QUADS);

<<<<<<< HEAD

=======
>>>>>>> 155435ba
      glTexCoord2f(0, 1); glVertex2d(top_left_transformed_.x(), top_left_transformed_.y());
      glTexCoord2f(1, 1); glVertex2d(top_right_transformed_.x(), top_right_transformed_.y());
      glTexCoord2f(1, 0); glVertex2d(bottom_right_transformed_.x(), bottom_right_transformed_.y());
      glTexCoord2f(0, 0); glVertex2d(bottom_left_transformed_.x(), bottom_left_transformed_.y());

      glEnd();

      glDisable(GL_TEXTURE_2D);

      PrintInfo("OK");
    }
  }

  void RobotImagePlugin::Transform()
  {
    transformed_ = false;

    swri_transform_util::Transform transform;
    if (GetTransform(ros::Time(), transform))
    {
      top_left_transformed_ = transform * top_left_;
      top_right_transformed_ = transform * top_right_;
      bottom_left_transformed_ = transform * bottom_left_;
      bottom_right_transformed_ = transform * bottom_right_;
      transformed_ = true;
    }
    else
    {
      PrintError("No transform between " + source_frame_ + " and " + target_frame_);
    }
  }

  void RobotImagePlugin::LoadImage()
  {
    ROS_INFO("Loading image");
    try
    {
      QImage nullImage;
      image_ = nullImage;

      if (texture_loaded_)
      {
        GLuint ids[1];
        ids[0] = static_cast<GLuint>(texture_id_);
        glDeleteTextures(1, &ids[0]);
        texture_loaded_ = false;
      }

      if (image_.load(filename_.c_str()))
      {
        int width = image_.width();
        int height = image_.height();
        image_ratio_ = (double)height / (double)width;

        float max_dim = std::max(width, height);
        dimension_ = static_cast<int>(std::pow(2, std::ceil(std::log(max_dim) / std::log(2.0f))));

        if (width != dimension_ || height != dimension_)
        {
          image_ = image_.scaled(dimension_, dimension_, Qt::IgnoreAspectRatio, Qt::FastTransformation);
        }

        image_ = QGLWidget::convertToGLFormat(image_);

        GLuint ids[1];
        glGenTextures(1, &ids[0]);
        texture_id_ = ids[0];

        glBindTexture(GL_TEXTURE_2D, static_cast<GLuint>(texture_id_));
        glTexImage2D(GL_TEXTURE_2D, 0, GL_RGBA, dimension_, dimension_, 0, GL_RGBA, GL_UNSIGNED_BYTE, image_.bits());

        glTexParameteri(GL_TEXTURE_2D, GL_TEXTURE_MIN_FILTER, GL_LINEAR);
        glTexParameteri(GL_TEXTURE_2D, GL_TEXTURE_MAG_FILTER, GL_LINEAR);

        glTexParameteri(GL_TEXTURE_2D, GL_TEXTURE_WRAP_S, GL_CLAMP_TO_EDGE);
        glTexParameteri(GL_TEXTURE_2D, GL_TEXTURE_WRAP_T, GL_CLAMP_TO_EDGE);

        texture_loaded_ = true;
        if( ui_.ratio_original->isChecked() )
        {
          RatioOriginalToggled(true);
        }
      }
      else
      {
        PrintError("Failed to load image.");
      }
    }
    catch (const std::exception& e)
    {
      PrintError("Failed to load image.  Exception occured.");
    }
  }

  void RobotImagePlugin::LoadConfig(const YAML::Node& node, const std::string& path)
  {
    if (node["frame"])
    {
      node["frame"] >> source_frame_;
      ui_.frame->setText(source_frame_.c_str());
    }
<<<<<<< HEAD

    if (node["image"])
    {
      node["image"] >> filename_;
      ui_.image->setText(filename_.c_str());
    }

    if (node["width"])
    {
      node["width"] >> width_;
      ui_.width->setValue(width_);
    }

    if (node["height"])
    {
      node["height"] >> height_;
      ui_.height->setValue(height_);
    }

    if (node["offset_x"])
    {
      node["offset_x"] >> offset_x_;
      ui_.offset_x->setValue(offset_x_);
    }

    if (node["offset_y"])
    {
      node["offset_y"] >> offset_y_;
      ui_.offset_y->setValue(offset_y_);
=======

    if (node["image"])
    {
      node["image"] >> filename_;
      ui_.image->setText(filename_.c_str());
    }

    if (node["width"])
    {
      node["width"] >> width_;
      ui_.width->setValue(width_);
    }

    if (node["height"])
    {
      node["height"] >> height_;
      ui_.height->setValue(height_);
    }

    if (node["ratio"])
    {
      std::string value;
      node["ratio"] >> value;
      if(value == "equal")
      {
        ui_.ratio_equal->setChecked(true);
      }
      else if(value == "custom")
      {
        ui_.ratio_custom->setChecked(true);
      }
      else if(value == "original")
      {
        ui_.ratio_original->setChecked(true);
      }
>>>>>>> 155435ba
    }

    UpdateShape();
    LoadImage();
    FrameEdited();
  }

  void RobotImagePlugin::SaveConfig(YAML::Emitter& emitter, const std::string& path)
  {
    emitter << YAML::Key << "frame" << YAML::Value << ui_.frame->text().toStdString();
    emitter << YAML::Key << "image" << YAML::Value << ui_.image->text().toStdString();
    emitter << YAML::Key << "width" << YAML::Value << width_;
    emitter << YAML::Key << "height" << YAML::Value << height_;
<<<<<<< HEAD
    emitter << YAML::Key << "offset_x" << YAML::Value << offset_x_;
    emitter << YAML::Key << "offset_y" << YAML::Value << offset_y_;
=======
    if( ui_.ratio_custom->isChecked())
    {
      emitter << YAML::Key << "ratio" << YAML::Value << "custom";
    }
    else if( ui_.ratio_equal->isChecked())
    {
      emitter << YAML::Key << "ratio" << YAML::Value << "equal";
    }
    else if( ui_.ratio_original->isChecked())
    {
      emitter << YAML::Key << "ratio" << YAML::Value << "original";
    }
>>>>>>> 155435ba
  }
}
<|MERGE_RESOLUTION|>--- conflicted
+++ resolved
@@ -53,16 +53,11 @@
 {
   RobotImagePlugin::RobotImagePlugin() :
     config_widget_(new QWidget()),
-<<<<<<< HEAD
     width_(2.0),
     height_(1.0),
     offset_x_(0.0),
     offset_y_(0.0),
-=======
-    width_(1),
-    height_(1),
     image_ratio_(1.0),
->>>>>>> 155435ba
     texture_loaded_(false),
     transformed_(false)
   {
@@ -85,17 +80,13 @@
     QObject::connect(ui_.frame, SIGNAL(editingFinished()), this, SLOT(FrameEdited()));
     QObject::connect(ui_.width, SIGNAL(valueChanged(double)), this, SLOT(WidthChanged(double)));
     QObject::connect(ui_.height, SIGNAL(valueChanged(double)), this, SLOT(HeightChanged(double)));
-<<<<<<< HEAD
     QObject::connect(ui_.offset_x, SIGNAL(valueChanged(double)), this, SLOT(OffsetXChanged(double)));
     QObject::connect(ui_.offset_y, SIGNAL(valueChanged(double)), this, SLOT(OffsetYChanged(double)));
-
     ui_.offset_x->setMinimum(-99.99); //default is 0.0 but negative offset must be supported
     ui_.offset_y->setMinimum(-99.99);
-=======
     QObject::connect(ui_.ratio_equal, SIGNAL(toggled(bool)), this, SLOT(RatioEqualToggled(bool)));
     QObject::connect(ui_.ratio_custom, SIGNAL(toggled(bool)), this, SLOT(RatioCustomToggled(bool)));
     QObject::connect(ui_.ratio_original, SIGNAL(toggled(bool)), this, SLOT(RatioOriginalToggled(bool)));
->>>>>>> 155435ba
   }
 
   RobotImagePlugin::~RobotImagePlugin()
@@ -143,22 +134,18 @@
   void RobotImagePlugin::WidthChanged(double value)
   {
     width_ = value;
-<<<<<<< HEAD
-=======
     if( ui_.ratio_equal->isChecked()){
       ui_.height->setValue( width_ );
     }
     else if( ui_.ratio_original->isChecked()){
       ui_.height->setValue( width_ * image_ratio_ );
     }
->>>>>>> 155435ba
     UpdateShape();
   }
 
   void RobotImagePlugin::HeightChanged(double value)
   {
     height_ = value;
-<<<<<<< HEAD
     UpdateShape();
   }
 
@@ -171,8 +158,6 @@
   void RobotImagePlugin::OffsetYChanged(double value)
   {
     offset_y_ = value;
-    UpdateShape();
-=======
     UpdateShape();
   }
 
@@ -191,6 +176,7 @@
     if( toggled )
     {
       ui_.height->setEnabled(true);
+      UpdateShape();
     }
   }
 
@@ -202,7 +188,6 @@
       ui_.height->setEnabled(false);
       UpdateShape();
     }
->>>>>>> 155435ba
   }
 
   void RobotImagePlugin::UpdateShape()
@@ -254,10 +239,6 @@
 
       glBegin(GL_QUADS);
 
-<<<<<<< HEAD
-
-=======
->>>>>>> 155435ba
       glTexCoord2f(0, 1); glVertex2d(top_left_transformed_.x(), top_left_transformed_.y());
       glTexCoord2f(1, 1); glVertex2d(top_right_transformed_.x(), top_right_transformed_.y());
       glTexCoord2f(1, 0); glVertex2d(bottom_right_transformed_.x(), bottom_right_transformed_.y());
@@ -359,26 +340,6 @@
       node["frame"] >> source_frame_;
       ui_.frame->setText(source_frame_.c_str());
     }
-<<<<<<< HEAD
-
-    if (node["image"])
-    {
-      node["image"] >> filename_;
-      ui_.image->setText(filename_.c_str());
-    }
-
-    if (node["width"])
-    {
-      node["width"] >> width_;
-      ui_.width->setValue(width_);
-    }
-
-    if (node["height"])
-    {
-      node["height"] >> height_;
-      ui_.height->setValue(height_);
-    }
-
     if (node["offset_x"])
     {
       node["offset_x"] >> offset_x_;
@@ -389,7 +350,7 @@
     {
       node["offset_y"] >> offset_y_;
       ui_.offset_y->setValue(offset_y_);
-=======
+    }
 
     if (node["image"])
     {
@@ -425,7 +386,6 @@
       {
         ui_.ratio_original->setChecked(true);
       }
->>>>>>> 155435ba
     }
 
     UpdateShape();
@@ -439,10 +399,8 @@
     emitter << YAML::Key << "image" << YAML::Value << ui_.image->text().toStdString();
     emitter << YAML::Key << "width" << YAML::Value << width_;
     emitter << YAML::Key << "height" << YAML::Value << height_;
-<<<<<<< HEAD
     emitter << YAML::Key << "offset_x" << YAML::Value << offset_x_;
     emitter << YAML::Key << "offset_y" << YAML::Value << offset_y_;
-=======
     if( ui_.ratio_custom->isChecked())
     {
       emitter << YAML::Key << "ratio" << YAML::Value << "custom";
@@ -455,6 +413,5 @@
     {
       emitter << YAML::Key << "ratio" << YAML::Value << "original";
     }
->>>>>>> 155435ba
   }
 }
