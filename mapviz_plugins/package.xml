--- conflicted
+++ resolved
@@ -1,10 +1,6 @@
 <package format="2">
   <name>mapviz_plugins</name>
-<<<<<<< HEAD
-  <version>0.0.10</version>
-=======
   <version>0.2.6</version>
->>>>>>> 155435ba
   <description>
 
     Common plugins for the Mapviz visualization tool
@@ -15,17 +11,9 @@
   <license>BSD</license>
   <url>https://github.com/swri-robotics/mapviz</url>
 
-<<<<<<< HEAD
+
   <build_depend>libqt_dev</build_depend>
   <build_depend>libqt_opengl_dev</build_depend>
-
-  <buildtool_depend>catkin</buildtool_depend>
-
-  <depend>cv_bridge</depend>
-  <depend>gps_common</depend>
-  <depend>image_transport</depend>
-=======
-  <build_depend>libqt5-opengl-dev</build_depend>
 
   <buildtool_depend>catkin</buildtool_depend>
 
@@ -33,24 +21,14 @@
   <depend>cv_bridge</depend>
   <depend>gps_common</depend>
   <depend>image_transport</depend>
-  <depend>libqt5-core</depend>
-  <depend>libqt5-gui</depend>
-  <depend>libqt5-opengl</depend>
-  <depend>libqt5-widgets</depend>
->>>>>>> 155435ba
   <depend>mapviz</depend>
   <depend>marti_common_msgs</depend>
   <depend>marti_nav_msgs</depend>
   <depend>marti_visualization_msgs</depend>
-<<<<<<< HEAD
+  <depend>move_base_msgs</depend>
   <depend>nav_msgs</depend>
   <depend>pluginlib</depend>
   <depend>qt_qmake</depend>
-=======
-  <depend>move_base_msgs</depend>
-  <depend>nav_msgs</depend>
-  <depend>pluginlib</depend>
->>>>>>> 155435ba
   <depend>roscpp</depend>
   <depend>sensor_msgs</depend>
   <depend>std_msgs</depend>
@@ -62,7 +40,7 @@
   <depend>swri_yaml_util</depend>
   <depend>tf</depend>
   <depend>visualization_msgs</depend>
-
+  
   <exec_depend>libqt_core</exec_depend>
   <exec_depend>libqt_opengl</exec_depend>
 
