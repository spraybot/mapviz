<package format="2">
  <name>multires_image</name>
<<<<<<< HEAD
  <version>0.0.10</version>
=======
  <version>0.2.6</version>
>>>>>>> 155435ba
  <description>

     multires_image

  </description>
  <author>Marc Alban</author>
  <maintainer email="malban@swri.org">Marc Alban</maintainer>
  <license>BSD</license>
  <url>https://github.com/swri-robotics/mapviz</url>

  <buildtool_depend>catkin</buildtool_depend>

<<<<<<< HEAD
  <exec_depend>libqt_core</exec_depend>
  <build_depend>libqt_dev</build_depend>
  <exec_depend>libqt_opengl</exec_depend>
  <build_depend>libqt_opengl_dev</build_depend>
  <depend>gps_common</depend>
=======
  <depend>libqt5-core</depend>
  <depend>libqt5-gui</depend>
  <depend>libqt5-opengl</depend>
  <build_depend>libqt5-opengl-dev</build_depend>
  <depend>libqt5-widgets</depend>
>>>>>>> 155435ba
  <depend>mapviz</depend>
  <depend>pluginlib</depend>
  <depend>roscpp</depend>
  <depend>rospy</depend>
  <depend>swri_math_util</depend>
  <depend>swri_transform_util</depend>
  <depend>swri_yaml_util</depend>
  <depend>tf</depend>

  <export>
    <mapviz plugin="${prefix}/mapviz_plugins.xml" />
  </export>

</package>

<|MERGE_RESOLUTION|>--- conflicted
+++ resolved
@@ -1,10 +1,6 @@
 <package format="2">
   <name>multires_image</name>
-<<<<<<< HEAD
-  <version>0.0.10</version>
-=======
   <version>0.2.6</version>
->>>>>>> 155435ba
   <description>
 
      multires_image
@@ -17,19 +13,11 @@
 
   <buildtool_depend>catkin</buildtool_depend>
 
-<<<<<<< HEAD
-  <exec_depend>libqt_core</exec_depend>
   <build_depend>libqt_dev</build_depend>
-  <exec_depend>libqt_opengl</exec_depend>
   <build_depend>libqt_opengl_dev</build_depend>
+
+  <depend>cv_bridge</depend>
   <depend>gps_common</depend>
-=======
-  <depend>libqt5-core</depend>
-  <depend>libqt5-gui</depend>
-  <depend>libqt5-opengl</depend>
-  <build_depend>libqt5-opengl-dev</build_depend>
-  <depend>libqt5-widgets</depend>
->>>>>>> 155435ba
   <depend>mapviz</depend>
   <depend>pluginlib</depend>
   <depend>roscpp</depend>
@@ -39,6 +27,9 @@
   <depend>swri_yaml_util</depend>
   <depend>tf</depend>
 
+  <exec_depend>libqt_core</exec_depend>
+  <exec_depend>libqt_opengl</exec_depend>
+
   <export>
     <mapviz plugin="${prefix}/mapviz_plugins.xml" />
   </export>
