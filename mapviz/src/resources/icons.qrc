<RCC>
    <qresource prefix="/images">
        <file>arrow_in.png</file>
        <file>image-x-generic.png</file>
        <file>media-playback-pause.png</file>
        <file>media-playback-stop.png</file>
        <file>media-record.png</file>
        <file>remove-icon-th.png</file>
<<<<<<< HEAD
=======
        <file>green-arrow.png</file>
>>>>>>> 155435ba
    </qresource>
</RCC><|MERGE_RESOLUTION|>--- conflicted
+++ resolved
@@ -6,9 +6,6 @@
         <file>media-playback-stop.png</file>
         <file>media-record.png</file>
         <file>remove-icon-th.png</file>
-<<<<<<< HEAD
-=======
         <file>green-arrow.png</file>
->>>>>>> 155435ba
     </qresource>
 </RCC>