--- conflicted
+++ resolved
@@ -1,10 +1,6 @@
 <package format="2">
   <name>tile_map</name>
-<<<<<<< HEAD
-  <version>0.0.10</version>
-=======
   <version>0.2.6</version>
->>>>>>> 155435ba
   <description>
 
      Tile map provides a slippy map style interface for visualizing 
@@ -20,33 +16,21 @@
   <buildtool_depend>catkin</buildtool_depend>
 
   <build_depend>libjsoncpp-dev</build_depend>
-<<<<<<< HEAD
   <build_depend>libqt_dev</build_depend>
   <build_depend>libqt_opengl_dev</build_depend>
+
   <depend>mapviz</depend>
   <depend>pluginlib</depend>
   <depend>qt_qmake</depend>
-=======
-  <build_depend>libqt5-opengl-dev</build_depend>
-  <depend>libqt5-core</depend>
-  <depend>libqt5-gui</depend>
-  <depend>libqt5-network</depend>
-  <depend>libqt5-opengl</depend>
-  <depend>libqt5-widgets</depend>
-  <depend>mapviz</depend>
-  <depend>pluginlib</depend>
->>>>>>> 155435ba
   <depend>roscpp</depend>
   <depend>swri_math_util</depend>
   <depend>swri_transform_util</depend>
   <depend>swri_yaml_util</depend>
   <depend>tf</depend>
+
   <exec_depend>libjsoncpp</exec_depend>
-<<<<<<< HEAD
   <exec_depend>libqt_core</exec_depend>
   <exec_depend>libqt_opengl</exec_depend>
-=======
->>>>>>> 155435ba
 
   <export>
     <mapviz plugin="${prefix}/mapviz_plugins.xml" />
