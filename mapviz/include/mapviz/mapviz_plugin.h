--- conflicted
+++ resolved
@@ -57,11 +57,6 @@
   class MapvizPlugin : public QObject
   {
     Q_OBJECT;
-<<<<<<< HEAD
-    
-=======
-
->>>>>>> 155435ba
   public:
     virtual ~MapvizPlugin() {}
 
