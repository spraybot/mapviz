--- conflicted
+++ resolved
@@ -186,27 +186,21 @@
     ros::master::TopicInfo topic = mapviz::SelectTopicDialog::selectTopic(
       "stereo_msgs/DisparityImage");
 
-<<<<<<< HEAD
     if(topic.name.empty())
     {
       topic.name.clear();
-      TopicEdited();
-    }
-=======
->>>>>>> 155435ba
+    }
     if (!topic.name.empty())
     {
       ui_.topic->setText(QString::fromStdString(topic.name));
-      TopicEdited();
-    }
-
+    }
+    TopicEdited();
   }
 
   void DisparityPlugin::TopicEdited()
   {
     std::string topic = ui_.topic->text().trimmed().toStdString();
     if(!this->Visible())
-<<<<<<< HEAD
     {
       PrintWarning("Topic is Hidden");
       initialized_ = false;
@@ -219,26 +213,10 @@
       return;
     }
     if (topic != topic_)
-=======
->>>>>>> 155435ba
     {
       PrintWarning("Topic is Hidden");
       initialized_ = false;
       has_message_ = false;
-<<<<<<< HEAD
-=======
-      if (!topic.empty())
-      {
-        topic_ = topic;
-      }
-      disparity_sub_.shutdown();
-      return;
-    }
-    if (topic != topic_)
-    {
-      initialized_ = false;
-      has_message_ = false;
->>>>>>> 155435ba
       topic_ = topic;
       PrintWarning("No messages received.");
 
